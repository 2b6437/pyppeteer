[tox]
envlist = py3{6,7,8},pre-commit,mypy
minversion = 3.4.0
isolated_build = True

[testenv]
passenv:
  PYTEST_ADDOPTS
  CI*
  MYPY_JUNIT_XML_PATH
whitelist_external =
  poetry
deps =
  py3{6,7,8},mypy: poetry
skip_install = true
commands_pre:
  ; mypy config doesn't play well when checking a dir, have to install the package and check it instead
  py3{6,7,8},mypy: poetry install -vv
  py3{6,7,8}: poetry run pyppeteer-install
commands =
  py3{6,7,8}: poetry run pytest {posargs}


[testenv:pre-commit]
deps = pre-commit
commands = pre-commit run --all-files --show-diff-on-failure

[testenv:mypy]
passenv = MYPY_JUNIT_XML_PATH
deps = mypy
whitelist_externals: poetry
commands = mypy pyppeteer --config-file ./tox.ini

[flake8]
max-line-length = 120
exclude = docs,.git,__pycache__,.tox,.eggs,*.egg,out,device_descriptors.py
max-complexity = 10

[pydocstyle]
ignore = D105,D107,D203,D213,D402,D404
match_dir = (?!(tmp|docs|ja_docs|tests|\.)).*

[pytest]
; default number of workers for testing
; to change parallelism setting, export the PYTEST_ADDOPTS env variable
; (no need to change the next line, it's overridden by PYTEST_ADDOPTS)
;addopts = -n auto ; disabled till we have a good solution for debugging
timeout = 10
minversion = 5.0.0
<<<<<<< HEAD
; nicely formatted junit output for CI builds (must be enabled with the flag: --junitxml=PATH)
junit_suite_name: pyppeteer2 tests
=======
; nicely formatted junit output for CI builds (must be enabled with flag: --junitxml=PATH)
junit_suite_name: pyppeteer tests
junit_log_passing_tests: True
>>>>>>> bc4b6255
junit_family = xunit2

;mypy config
;only mypy will be paying attention to this
;(hence the different env var interpolation format)
[mypy]
junit_xml = $MYPY_JUNIT_XML_PATH
strict_optional = true
disallow_untyped_defs = true
disallow_untyped_calls = true
follow_imports = silent
;ignore_missing_imports = true

[mypy-pyppeteer.tests.*,pyppeteer.docs.*]
ignore_errors = true

[mypy-typing_extensions]
ignore_missing_imports = true<|MERGE_RESOLUTION|>--- conflicted
+++ resolved
@@ -33,8 +33,8 @@
 
 [flake8]
 max-line-length = 120
-exclude = docs,.git,__pycache__,.tox,.eggs,*.egg,out,device_descriptors.py
-max-complexity = 10
+exclude = docs,.svn,CVS,.bzr,.hg,.git,__pycache__,.tox,.eggs,*.egg,out
+max-complexity = 7
 
 [pydocstyle]
 ignore = D105,D107,D203,D213,D402,D404
@@ -47,26 +47,23 @@
 ;addopts = -n auto ; disabled till we have a good solution for debugging
 timeout = 10
 minversion = 5.0.0
-<<<<<<< HEAD
-; nicely formatted junit output for CI builds (must be enabled with the flag: --junitxml=PATH)
-junit_suite_name: pyppeteer2 tests
-=======
 ; nicely formatted junit output for CI builds (must be enabled with flag: --junitxml=PATH)
 junit_suite_name: pyppeteer tests
 junit_log_passing_tests: True
->>>>>>> bc4b6255
 junit_family = xunit2
 
 ;mypy config
 ;only mypy will be paying attention to this
 ;(hence the different env var interpolation format)
 [mypy]
+; this line is currently useless until this PR lands: https://github.com/python/mypy/pull/8479
 junit_xml = $MYPY_JUNIT_XML_PATH
 strict_optional = true
 disallow_untyped_defs = true
 disallow_untyped_calls = true
 follow_imports = silent
-;ignore_missing_imports = true
+ignore_missing_imports = true
+mypy_path = out
 
 [mypy-pyppeteer.tests.*,pyppeteer.docs.*]
 ignore_errors = true
