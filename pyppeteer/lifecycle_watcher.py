#!/usr/bin/env python3
# -*- coding: utf-8 -*-

"""
Lifecycle Watcher module

puppeteer equivalent: lib/LifecycleWatcher.js
"""

import asyncio
from asyncio import FIRST_COMPLETED
from functools import partial
from typing import Awaitable, Dict, List, Union, Optional, TYPE_CHECKING

from pyppeteer import helper
from pyppeteer.errors import TimeoutError, BrowserError, PageError, DeprecationError
from pyppeteer.events import Events
from pyppeteer.network_manager import Request

if TYPE_CHECKING:
    from pyppeteer.frame_manager import FrameManager, Frame


pyppeteerToProtocolLifecycle = {
    'load': 'load',
    'domcontentloaded': 'DOMContentLoaded',
    'documentloaded': 'DOMContentLoaded',
    'networkidle0': 'networkIdle',
    'networkidle2': 'networkAlmostIdle',
}


class LifecycleWatcher:
    """LifecycleWatcher class."""

    def __init__(
        self,
        frameManager: 'FrameManager',
        frame: 'Frame',
        timeout: int,
        options: Dict = None,
    ) -> None:
        """Make new LifecycleWatcher"""
        self._futures = []
        self._validate_options_and_set_expected_lifecycle(options)
        self._frameManager = frameManager
        self._frame = frame
        self._initialLoaderId = frame._loaderId
        self._timeout = timeout
        self._navigationRequest: Request = None
        self._hasSameDocumentNavigation = False
        self._eventListeners = [
            helper.addEventListener(
                self._frameManager._client,
                Events.CDPSession.Disconnected,
                partial(self._terminate, BrowserError('Navigation failed because browser has disconnected')),
            ),
            helper.addEventListener(
<<<<<<< HEAD
                self._frameManager, Events.FrameMaanger.LifecycleEvent, self._checkLifecycleComplete,
            ),
            helper.addEventListener(
                self._frameManager, Events.FrameMaanger.FrameNavigatedWithinDocument, self._navigatedWithinDocument,
            ),
            helper.addEventListener(self._frameManager, Events.FrameMaanger.FrameDetached, self._onFrameDetached,),
=======
                self._frameManager, Events.FrameManager.LifecycleEvent, self._checkLifecycleComplete,
            ),
            helper.addEventListener(
                self._frameManager, Events.FrameManager.FrameNavigatedWithinDocument, self._navigatedWithinDocument,
            ),
            helper.addEventListener(self._frameManager, Events.FrameManager.FrameDetached, self._onFrameDetached,),
>>>>>>> f9a92640
            helper.addEventListener(
                self._frameManager.networkManager(), Events.NetworkManager.Request, self._onRequest,
            ),
        ]
        self._loop = self._frameManager._client._loop

        self._lifecycleFuture = self._loop.create_future()
        self._sameDocumentNavigationFuture = self._loop.create_future()
        self._newDocumentNavigationFuture = self._loop.create_future()
        self._terminationFuture = self._loop.create_future()

        self._timeoutFuture = self._createTimeoutPromise()

        for class_attr in dir(self):
            if class_attr.endswith('Future'):
                self._futures.append(self.__getattribute__(class_attr))

        self._checkLifecycleComplete()

    def _validate_options_and_set_expected_lifecycle(self, options: Dict) -> None:
        # noqa: C901
        for deprecated_opt in ('networkIdleTimeout', 'networkIdleInflight'):
            if deprecated_opt in options:
                raise DeprecationError(f'`{deprecated_opt}` option is no longer supported.')

        if options.get('waitUntil') == 'networkidle':
            raise DeprecationError('`networkidle` option is no longer supported. ' 'Use `networkidle2` instead.')
        if options.get('waitUntil') == 'documentloaded':
            import logging

            logging.getLogger(__name__).warning(
                '`documentloaded` option is no longer supported. ' 'Use `domcontentloaded` instead.'
            )
        _waitUntil = options.get('waitUntil', 'load')
        if isinstance(_waitUntil, list):
            waitUntil = _waitUntil
        elif isinstance(_waitUntil, str):
            waitUntil = [_waitUntil]
        else:
            raise TypeError('`waitUntil` option should be str or List of str, ' f'but got type {type(_waitUntil)}')
        self._expectedLifecycle: List[str] = []
        for value in waitUntil:
            try:
                protocolEvent = pyppeteerToProtocolLifecycle[value]
            except AttributeError:
                raise ValueError(f'Unknown value for options.waitUntil: {value}')
            else:
                self._expectedLifecycle.append(protocolEvent)

    @property
    def lifecycleFuture(self) -> Awaitable[None]:
        return self._lifecycleFuture

    @property
    def sameDocumentNavigationFuture(self) -> Awaitable[None]:
        return self._sameDocumentNavigationFuture

    @property
    def newDocumentNavigationFuture(self) -> Awaitable[None]:
        return self._newDocumentNavigationFuture

    def _onRequest(self, request: Request) -> None:
        if request.frame == self._frame and request.isNavigationRequest():
            self._navigationRequest = request

    def _onFrameDetached(self, frame: 'Frame' = None) -> None:
        # note: frame never appears to specified, left in for compatibility
        if frame == self._frame:
            self._terminationFuture.set_exception(PageError('Navigating frame was detached'))
        else:
            self._checkLifecycleComplete()

    def _terminate(self, error: Exception) -> None:
        self._terminationFuture.set_result(error)

    def navigationResponse(self) -> Optional[Request]:
        return self._navigationRequest.response if self._navigationRequest else None

    def timeoutOrTerminationPromise(self) -> Awaitable:
        return asyncio.wait([self._timeoutFuture, self._terminationFuture], return_when=FIRST_COMPLETED)

    def _createTimeoutPromise(self) -> Awaitable[None]:
        self._maximumTimerFuture = self._loop.create_future()
        if self._timeout:
            errorMessage = f'Navigation Timeout Exceeded: {self._timeout}ms exceeded.'  # noqa: E501

            async def _timeout_func() -> None:
                await asyncio.sleep(self._timeout / 1000)
                self._maximumTimerFuture.set_exception(TimeoutError(errorMessage))

            self._timeoutTimerFuture: Union[asyncio.Task, asyncio.Future] = self._loop.create_task(
                _timeout_func()
            )  # noqa: E501
        else:
            self._timeoutTimerFuture = self._loop.create_future()
        return self._maximumTimerFuture

    def _navigatedWithinDocument(self, frame: 'Frame' = None) -> None:
        # note: frame never appears to specified, left in for compatibility
        if frame == self._frame:
            self._hasSameDocumentNavigation = True
            self._checkLifecycleComplete()

    def _checkLifecycleComplete(self) -> None:
        if not self._checkLifecycle(self._frame, self._expectedLifecycle):
            return
        self._lifecycleFuture.set_result(None)
        if self._frame._loaderId == self._initialLoaderId and not self._hasSameDocumentNavigation:
            return
        if self._hasSameDocumentNavigation:
            self._sameDocumentNavigationFuture.set_result(None)
        if self._frame._loaderId != self._initialLoaderId:
            self._newDocumentNavigationFuture.set_result(None)

    def _checkLifecycle(self, frame: 'Frame', expectedLifecycle: List[str]) -> bool:
        for event in expectedLifecycle:
            if event not in frame._lifecycleEvents:
                return False
        for child in frame.childFrames:
            if not self._checkLifecycle(child, expectedLifecycle):
                return False
        return True

    def dispose(self) -> None:
        helper.removeEventListeners(self._eventListeners)
        for fut in self._futures:
            fut.cancel()<|MERGE_RESOLUTION|>--- conflicted
+++ resolved
@@ -56,21 +56,12 @@
                 partial(self._terminate, BrowserError('Navigation failed because browser has disconnected')),
             ),
             helper.addEventListener(
-<<<<<<< HEAD
-                self._frameManager, Events.FrameMaanger.LifecycleEvent, self._checkLifecycleComplete,
-            ),
-            helper.addEventListener(
-                self._frameManager, Events.FrameMaanger.FrameNavigatedWithinDocument, self._navigatedWithinDocument,
-            ),
-            helper.addEventListener(self._frameManager, Events.FrameMaanger.FrameDetached, self._onFrameDetached,),
-=======
                 self._frameManager, Events.FrameManager.LifecycleEvent, self._checkLifecycleComplete,
             ),
             helper.addEventListener(
                 self._frameManager, Events.FrameManager.FrameNavigatedWithinDocument, self._navigatedWithinDocument,
             ),
             helper.addEventListener(self._frameManager, Events.FrameManager.FrameDetached, self._onFrameDetached,),
->>>>>>> f9a92640
             helper.addEventListener(
                 self._frameManager.networkManager(), Events.NetworkManager.Request, self._onRequest,
             ),
